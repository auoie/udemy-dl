# README

## About

Downloads videos from Udemy, decrypts them, and embeds subtitles.
It's fast, asynchronously downloading small files and video segments.
DRM-protected videos require a Widevine key and key-id pair.

## Usage

### Requirements

Requires `python3` and `ffmpeg`. It uses `ffmpeg` for decryption and subtitle embedding.

### Local Install

```bash
python3 -m venv .venv
source ./.venv/bin/activate
python3 -m pip install poetry
python3 -m poetry install
```

### Keyfile

For decryption, a keyfile of the form

```json
{ "key": "kid" }
```

is required in `keyfile.json`.

### Example

```bash
udemy-dl --help
udemy-dl \
  --batch-playlists \
  --embed-subs \
  --decrypt \
  --concurrent-downloads 32 \
  --browser firefox \
  --course "$COURSE_URL"
```

### Help

```text
<<<<<<< HEAD
usage: udemy-dl [-h] -c COURSE_URL [-b BEARER_TOKEN] [-l LANG] [--concurrent-downloads CONCURRENT_DOWNLOADS] [--batch-playlists] [--embed-subs] [--decrypt] [--info] [--id-as-course-name] [--save-to-file] [--load-from-file] [--log-level {DEBUG,INFO,ERROR,WARNING,CRITICAL}] [--browser {chrome,firefox,opera,edge,brave,chromium,vivaldi,safari}] [-o OUT] [--use-continuous-lecture-numbers]
=======
usage: udemy-dl [-h] -c COURSE_URL [-b BEARER_TOKEN] [-l LANG] [--concurrent-downloads CONCURRENT_DOWNLOADS] [--batch-playlists] [--embed-subs] [--decrypt] [--info] [--id-as-course-name] [--save-to-file] [--load-from-file]
                [--log-level {DEBUG,INFO,ERROR,WARNING,CRITICAL}] [--browser {chrome,firefox,opera,edge,brave,chromium,vivaldi,safari}] [-o OUT] [--use-continuous-lecture-numbers]
>>>>>>> 2a5096cf

options:
  -h, --help            show this help message and exit
  -c COURSE_URL, --course-url COURSE_URL
                        The URL of the course to download
  -b BEARER_TOKEN, --bearer-token BEARER_TOKEN
                        The Bearer token to use
  -l LANG, --lang LANG  The language to download for captions, specify 'all' to download all captions [default: en]
  --concurrent-downloads CONCURRENT_DOWNLOADS
                        The number of maximum concurrent downloads for batch downloads and segments (HLS and DASH, must be a number 1-30) [default: 16]
  --batch-playlists     Batch download master playlists. Then batch download index playlists. Then sequentially download all other assets as normal.
  --embed-subs          If a video has any subs, embed those subs in the output video
  --decrypt             Decrypt the encrypted videos. Requires a {key: kid} pair in `keyfile.json`
  --info                If specified, only course information will be printed, nothing will be downloaded
  --id-as-course-name   If specified, the course id will be used in place of the course name for the output directory. This is a 'hack' to reduce the path length
  --save-to-file        If specified, course content will be saved to a file that can be loaded later with --load-from-file, this can reduce processing time (Note that asset links expire after a certain amount of time)
  --load-from-file      If specified, course content will be loaded from a previously saved file with --save-to-file, this can reduce processing time (Note that asset links expire after a certain amount of time)
  --log-level {DEBUG,INFO,ERROR,WARNING,CRITICAL}
                        Logging level: one of DEBUG, INFO, ERROR, WARNING, CRITICAL [default: INFO]
  --browser {chrome,firefox,opera,edge,brave,chromium,vivaldi,safari}
                        The browser to extract cookies from
  -o OUT, --out OUT     Set the path to the output directory [default: out_dir]
  --use-continuous-lecture-numbers
                        Use continuous lecture numbering instead of per-chapter
```

## Credits

- https://github.com/Puyodead1/udemy-downloader.

<<<<<<< HEAD
## Todo

- download the `"_class": "practice"` type course entry
- `ffmpeg` doesn't return an error status if the `key` and `kid` are incorrect. don't decrypt a video if the `key` and `kid` are incorrect.
=======
## todo

Handle e-books. Example: https://www.udemy.com/course/csharp-tutorial-for-beginners/learn/
>>>>>>> 2a5096cf
<|MERGE_RESOLUTION|>--- conflicted
+++ resolved
@@ -47,12 +47,7 @@
 ### Help
 
 ```text
-<<<<<<< HEAD
 usage: udemy-dl [-h] -c COURSE_URL [-b BEARER_TOKEN] [-l LANG] [--concurrent-downloads CONCURRENT_DOWNLOADS] [--batch-playlists] [--embed-subs] [--decrypt] [--info] [--id-as-course-name] [--save-to-file] [--load-from-file] [--log-level {DEBUG,INFO,ERROR,WARNING,CRITICAL}] [--browser {chrome,firefox,opera,edge,brave,chromium,vivaldi,safari}] [-o OUT] [--use-continuous-lecture-numbers]
-=======
-usage: udemy-dl [-h] -c COURSE_URL [-b BEARER_TOKEN] [-l LANG] [--concurrent-downloads CONCURRENT_DOWNLOADS] [--batch-playlists] [--embed-subs] [--decrypt] [--info] [--id-as-course-name] [--save-to-file] [--load-from-file]
-                [--log-level {DEBUG,INFO,ERROR,WARNING,CRITICAL}] [--browser {chrome,firefox,opera,edge,brave,chromium,vivaldi,safari}] [-o OUT] [--use-continuous-lecture-numbers]
->>>>>>> 2a5096cf
 
 options:
   -h, --help            show this help message and exit
@@ -83,13 +78,8 @@
 
 - https://github.com/Puyodead1/udemy-downloader.
 
-<<<<<<< HEAD
 ## Todo
 
 - download the `"_class": "practice"` type course entry
 - `ffmpeg` doesn't return an error status if the `key` and `kid` are incorrect. don't decrypt a video if the `key` and `kid` are incorrect.
-=======
-## todo
-
-Handle e-books. Example: https://www.udemy.com/course/csharp-tutorial-for-beginners/learn/
->>>>>>> 2a5096cf
+- Handle e-books. Example: https://www.udemy.com/course/csharp-tutorial-for-beginners/learn/